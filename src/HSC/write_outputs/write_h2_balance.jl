"""
GenX: An Configurable Capacity Expansion Model
Copyright (C) 2021,  Massachusetts Institute of Technology
This program is free software; you can redistribute it and/or modify
it under the terms of the GNU General Public License as published by
the Free Software Foundation; either version 2 of the License, or
(at your option) any later version.
This program is distributed in the hope that it will be useful,
but WITHOUT ANY WARRANTY; without even the implied warranty of
MERCHANTABILITY or FITNESS FOR A PARTICULAR PURPOSE.  See the
GNU General Public License for more details.
A complete copy of the GNU General Public License v2 (GPLv2) is available
in LICENSE.txt.  Users uncompressing this from an archive may not have
received this license file.  If not, see <http://www.gnu.org/licenses/>.
"""

function write_h2_balance(path::AbstractString, sep::AbstractString, inputs::Dict, setup::Dict, EP::Model)
	dfH2Gen = inputs["dfH2Gen"]
	T = inputs["T"]     # Number of time steps (hours)
	Z = inputs["Z"]     # Number of zones
	H2_SEG = inputs["H2_SEG"] # Number of load curtailment segments
	H2_FLEX = inputs["H2_FLEX"] # Set of demand flexibility resources
	H2_STOR_ALL = inputs["H2_STOR_ALL"] # Set of H2 storage resources
	## Hydrogen balance for each zone
	dfH2Balance = Array{Any}
	rowoffset=3
	for z in 1:Z
<<<<<<< HEAD
	   	dfTemp1 = Array{Any}(nothing, T+rowoffset, 9)
	   	dfTemp1[1,1:size(dfTemp1,2)] = ["Generation", 
	           "Flexible_Demand_Defer", "Flexible_Demand_Satisfy",
=======
	   	dfTemp1 = Array{Any}(nothing, T+rowoffset, 8)
	   	dfTemp1[1,1:size(dfTemp1,2)] = ["Generation",
	           "Flexible_Demand_Defer", "Flexible_Demand_Stasify",
>>>>>>> f8be903b
			   "Storage Discharging", "Storage Charging",
               "Nonserved_Energy",
			   "H2_Pipeline_Import/Export",
			   "H2_Truck_Import/Export",
	           "Demand"]
	   	dfTemp1[2,1:size(dfTemp1,2)] = repeat([z],size(dfTemp1,2))
	   	for t in 1:T
	     	dfTemp1[t+rowoffset,1]= sum(value.(EP[:vH2Gen][dfH2Gen[(dfH2Gen[!,:H2_GEN_TYPE].>0) .&  (dfH2Gen[!,:Zone].==z),:][!,:R_ID],t]))
	     	dfTemp1[t+rowoffset,2] = 0
            dfTemp1[t+rowoffset,3] = 0
			dfTemp1[t+rowoffset,4] = 0
            dfTemp1[t+rowoffset,5] = 0
	     	if !isempty(intersect(dfH2Gen[dfH2Gen.Zone.==z,:R_ID],H2_FLEX))
	     	    dfTemp1[t+rowoffset,2] = sum(value.(EP[:vH2_CHARGE_FLEX][y,t]) for y in intersect(dfH2Gen[dfH2Gen.Zone.==z,:R_ID],H2_FLEX))
                dfTemp1[t+rowoffset,3] = -sum(value.(EP[:vH2Gen][dfH2Gen[(dfH2Gen[!,:H2_FLEX].>=1) .&  (dfH2Gen[!,:Zone].==z),:][!,:R_ID],t]))
	     	end
			 if !isempty(intersect(dfH2Gen[dfH2Gen.Zone.==z,:R_ID],H2_STOR_ALL))
				dfTemp1[t+rowoffset,4] = sum(value.(EP[:vH2Gen][y,t]) for y in intersect(dfH2Gen[dfH2Gen.Zone.==z,:R_ID],H2_STOR_ALL))
			   dfTemp1[t+rowoffset,5] = -sum(value.(EP[:vH2CHARGE_STOR][y,t]) for y in intersect(dfH2Gen[dfH2Gen.Zone.==z,:R_ID],H2_STOR_ALL))
			end

	     	dfTemp1[t+rowoffset,6] = value(EP[:vH2NSE][1,t,z])

			if setup["ModelH2Pipelines"] == 1
			 	dfTemp1[t+rowoffset,7] = value.(EP[:ePipeZoneDemand][t,z])
			else
				dfTemp1[t+rowoffset,7] = 0
			end

<<<<<<< HEAD
			if setup["ModelH2Trucks"] == 1
				dfTemp1[t+rowoffset,8] = value.(EP[:TruckFlow][t,z])
			else
				dfTemp1[t+rowoffset,8] = 0
			end
=======
>>>>>>> f8be903b

		# if Z>=2
		# 	dfTemp1[t+rowoffset,5] = value(EP[:ePowerBalanceNetExportFlows][t,z])
		# 	dfTemp1[t+rowoffset,6] = -1/2 * value(EP[:eLosses_By_Zone][z,t])
		# end
	     	dfTemp1[t+rowoffset,9] = -inputs["H2_D"][t,z]


	   	end
		if z==1
			dfH2Balance =  hcat(vcat(["", "Zone", "AnnualSum"], ["t$t" for t in 1:T]), dfTemp1)
		else
		    dfH2Balance = hcat(dfH2Balance, dfTemp1)
		end
	end
	for c in 2:size(dfH2Balance,2)
		dfH2Balance[rowoffset,c]=sum(inputs["omega"].*dfH2Balance[(rowoffset+1):size(dfH2Balance,1),c])
	end
	dfH2Balance = DataFrame(dfH2Balance, :auto)
	CSV.write(string(path,sep,"HSC_h2_balance.csv"), dfH2Balance, writeheader=false)
end<|MERGE_RESOLUTION|>--- conflicted
+++ resolved
@@ -25,15 +25,9 @@
 	dfH2Balance = Array{Any}
 	rowoffset=3
 	for z in 1:Z
-<<<<<<< HEAD
 	   	dfTemp1 = Array{Any}(nothing, T+rowoffset, 9)
 	   	dfTemp1[1,1:size(dfTemp1,2)] = ["Generation", 
 	           "Flexible_Demand_Defer", "Flexible_Demand_Satisfy",
-=======
-	   	dfTemp1 = Array{Any}(nothing, T+rowoffset, 8)
-	   	dfTemp1[1,1:size(dfTemp1,2)] = ["Generation",
-	           "Flexible_Demand_Defer", "Flexible_Demand_Stasify",
->>>>>>> f8be903b
 			   "Storage Discharging", "Storage Charging",
                "Nonserved_Energy",
 			   "H2_Pipeline_Import/Export",
@@ -63,14 +57,13 @@
 				dfTemp1[t+rowoffset,7] = 0
 			end
 
-<<<<<<< HEAD
+
 			if setup["ModelH2Trucks"] == 1
 				dfTemp1[t+rowoffset,8] = value.(EP[:TruckFlow][t,z])
 			else
 				dfTemp1[t+rowoffset,8] = 0
 			end
-=======
->>>>>>> f8be903b
+
 
 		# if Z>=2
 		# 	dfTemp1[t+rowoffset,5] = value(EP[:ePowerBalanceNetExportFlows][t,z])
