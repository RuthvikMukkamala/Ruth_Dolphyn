--- conflicted
+++ resolved
@@ -35,23 +35,14 @@
 	dfH2Balance = Array{Any}
 	rowoffset=3
 	for z in 1:Z
-<<<<<<< HEAD
 	   	dfTemp1 = Array{Any}(nothing, T+rowoffset, 13)
 	   	dfTemp1[1,1:size(dfTemp1,2)] = ["Generation", 
-=======
-	   	dfTemp1 = Array{Any}(nothing, T+rowoffset, 11)
-	   	dfTemp1[1,1:size(dfTemp1,2)] = ["Generation",
->>>>>>> 47bbd251
 	           "Flexible_Demand_Defer", "Flexible_Demand_Satisfy",
 			   "Storage Discharging", "Storage Charging",
                "Nonserved_Energy",
 			   "H2_Pipeline_Import/Export",
 			   "H2_Truck_Import/Export","G2P Demand",
-<<<<<<< HEAD
-	           "Demand", "Liquid_Generation", "Liquid_Demand", "Evaporation"]
-=======
 	           "Demand", "Transmission"]
->>>>>>> 47bbd251
 	   	dfTemp1[2,1:size(dfTemp1,2)] = repeat([z],size(dfTemp1,2))
 	   	for t in 1:T
 	     	dfTemp1[t+rowoffset,1]= sum(value.(EP[:vH2Gen][dfH2Gen[(dfH2Gen[!,:H2_GEN_TYPE].>0) .&  (dfH2Gen[!,:Zone].==z),:][!,:R_ID],t]))
@@ -97,7 +88,6 @@
 
 	     	dfTemp1[t+rowoffset,10] = -inputs["H2_D"][t,z]
 
-<<<<<<< HEAD
 			if setup["ModelH2Liquid"] == 1
 				dfTemp1[t+rowoffset,11] = sum(value.(EP[:vH2Gen][dfH2Gen[(dfH2Gen[!,:H2_LIQ].>0) .&  (dfH2Gen[!,:H2_LIQ].<3) .& (dfH2Gen[!,:Zone].==z),:][!,:R_ID],t]))
 				dfTemp1[t+rowoffset,13] = sum(value.(EP[:vH2Gen][dfH2Gen[(dfH2Gen[!,:H2_LIQ].>2) .&  (dfH2Gen[!,:Zone].==z),:][!,:R_ID],t]))
@@ -108,11 +98,6 @@
 				dfTemp1[t+rowoffset,13] = 0
 			end 
 
-			
-=======
-			dfTemp1[t+rowoffset,11] = value.(EP[:eHTransmissionByZone][t,z])
-
->>>>>>> 47bbd251
 	   	end
 
 		if z==1
