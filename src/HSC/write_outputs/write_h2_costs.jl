--- conflicted
+++ resolved
@@ -74,11 +74,7 @@
 		cH2Fix_Gen = value(EP[:eTotalH2GenCFix]) * ModelScalingFactor^2
 		cH2Fix_Liq = cH2Fix_Liq* ModelScalingFactor^2
 		cH2Fix_G2P = cG2PFix * ModelScalingFactor^2
-<<<<<<< HEAD
 		cG2PVar = cG2PVar * ModelScalingFactor^2
-=======
-		cH2Var_G2P = cG2PVar* ModelScalingFactor^2
->>>>>>> 47bbd251
 		cH2Fix_Stor = ((!isempty(inputs["H2_STOR_ALL"]) ? value(EP[:eTotalCFixH2Energy]) +value(EP[:eTotalCFixH2Charge]) : 0)) * ModelScalingFactor^2
 		cH2Fix_Truck = cH2Fix_Truck * ModelScalingFactor^2
 		cH2Var_Truck = cH2Var_Truck * ModelScalingFactor^2
@@ -114,23 +110,12 @@
 	else
 		cH2NetworkExpCost=0
 	end
-
-<<<<<<< HEAD
 	 
   cH2Total = cH2Fix_Gen + cH2Fix_Liq + cH2Fix_G2P + cH2Fix_Stor + cH2Start + cH2Var + cG2PVar + value(EP[:eTotalH2CNSE]) + cH2Start + cH2NetworkExpCost + cH2Fix_Truck + cH2Var_Truck
 
   dfH2Cost[!,Symbol("Total")] = [cH2Total, cH2Fix_Gen, cH2Fix_Liq, cH2Fix_G2P, cH2Fix_Stor, cH2Var, cG2PVar, value(EP[:eTotalH2CNSE]), cH2Start, cH2NetworkExpCost, cH2Fix_Truck, cH2Var_Truck]
-=======
-    cH2Total = cH2Var + cH2Fix_Gen + cH2Fix_G2P + cH2Fix_Stor + cH2Fix_Truck + cH2Start + value(EP[:eTotalH2CNSE]) + cH2NetworkExpCost
->>>>>>> 47bbd251
-
-
-<<<<<<< HEAD
-
 
 	# Calculate Costs for each Zone
-=======
->>>>>>> 47bbd251
 	for z in 1:Z
 		tempCTotal = 0
 		tempCFix_Gen = 0
@@ -188,11 +173,7 @@
 			for  y in dfH2G2P[dfH2G2P[!,:Zone].==z,:][!,:R_ID]
 
 				tempCFix_G2P += value.(EP[:eH2G2PCFix])[y]
-<<<<<<< HEAD
 				tempCVar_G2P += sum(value.(EP[:eCH2G2PVar_out])[y,:]) 
-=======
-				tempCVar_G2P += sum(value.(EP[:eCH2G2PVar_out])[y,:])
->>>>>>> 47bbd251
 				tempCTotal += value.(EP[:eH2G2PCFix])[y] + sum(value.(EP[:eCH2G2PVar_out])[y,:])
 
 				if !isempty(inputs["H2_G2P_COMMIT"])
@@ -230,13 +211,7 @@
 			tempCNSE = sum(value.(EP[:eH2CNSE])[:,:,z])
 		end
 
-<<<<<<< HEAD
-		dfH2Cost[!,Symbol("Zone$z")] = [tempCTotal, tempCFix_Gen, tempCFix_Liq, tempCFix_G2P, tempCFix_Stor, tempCVar, tempCVar_G2P, tempCNSE, tempCStart,"-","-","-"]
-	end
-=======
-		dfH2Cost[!,Symbol("Zone$z")] = [tempCTotal, tempCFix_Gen, tempCFix_G2P, tempCFix_Stor, "-", tempCVar, tempCNSE, tempCStart, "-"]
-
-end
->>>>>>> 47bbd251
+dfH2Cost[!,Symbol("Zone$z")] = [tempCTotal, tempCFix_Gen, tempCFix_Liq, tempCFix_G2P, tempCFix_Stor, tempCVar, tempCVar_G2P, tempCNSE, tempCStart,"-","-","-"]
+	end
 	CSV.write(string(path, sep, "HSC_costs.csv"), dfH2Cost)
 end