"""
DOLPHYN: Decision Optimization for Low-carbon Power and Hydrogen Networks
Copyright (C) 2022,  Massachusetts Institute of Technology
This program is free software; you can redistribute it and/or modify
it under the terms of the GNU General Public License as published by
the Free Software Foundation; either version 2 of the License, or
(at your option) any later version.
This program is distributed in the hope that it will be useful,
but WITHOUT ANY WARRANTY; without even the implied warranty of
MERCHANTABILITY or FITNESS FOR A PARTICULAR PURPOSE.  See the
GNU General Public License for more details.
A complete copy of the GNU General Public License v2 (GPLv2) is available
in LICENSE.txt.  Users uncompressing this from an archive may not have
received this license file.  If not, see <http://www.gnu.org/licenses/>.
"""

@doc raw"""
	write_h2_costs(path::AbstractString, sep::AbstractString, inputs::Dict, setup::Dict, EP::Model)

Function for reporting the costs of hydrogen supply chain pertaining to the objective function (fixed, variable O&M etc.).
"""
function write_h2_costs(path::AbstractString, sep::AbstractString, inputs::Dict, setup::Dict, EP::Model)
	## Cost results
	dfH2Gen = inputs["dfH2Gen"]

	SEG = inputs["SEG"]  # Number of lines
	Z = inputs["Z"]     # Number of zones
	T = inputs["T"]     # Number of time steps (hours)
	H2_GEN_COMMIT = inputs["H2_GEN_COMMIT"] # H2 production technologies with unit commitment

	if setup["ModelH2G2P"] == 1
		dfH2G2P = inputs["dfH2G2P"]
		cG2PFix = value.(EP[:eTotalH2G2PCFix])
		cG2PVar = value.(EP[:eTotalCH2G2PVarOut])

		if !isempty(inputs["H2_G2P_COMMIT"])
			if setup["ParameterScale"] == 1
				cH2Start = value.(EP[:eTotalH2G2PCStart]) * (ModelScalingFactor^2)
			else
				cH2Start = value.(EP[:eTotalH2G2PCStart])
			end

		else
			cH2Start = 0
		end

	else
		cG2PFix = 0
		cH2Start = 0
		cG2PVar = 0
	end

    if setup["ModelH2Trucks"] == 1
		cH2Fix_Truck = value.(EP[:eTotalCFixH2TruckEnergy]) + value.(EP[:eTotalCFixH2TruckCharge])
		cTruckVar = value.(EP[:OPEX_Truck]) + value.(EP[:OPEX_Truck_Compression])
	else
		cH2Fix_Truck = 0
		cTruckVar = 0
	end

	dfH2Cost = DataFrame(Costs = ["cH2Total", "cH2Fix_Gen", "cH2Fix_G2P", "cH2Fix_Stor", "cH2Fix_Truck", "cH2Var", "cH2NSE", "cH2Start", "cNetworkExp"])
	if setup["ParameterScale"]==1 # Convert costs in millions to $
		cH2Var = (value(EP[:eTotalCH2GenVarOut]) + (!isempty(inputs["H2_FLEX"]) ? value(EP[:eTotalCH2VarFlexIn]) : 0) + (!isempty(inputs["H2_STOR_ALL"]) ? value(EP[:eTotalCVarH2StorIn]) : 0) + cG2PVar + cTruckVar) * ModelScalingFactor^2
		cH2Fix_Gen = value(EP[:eTotalH2GenCFix]) * ModelScalingFactor^2
		cH2Fix_G2P = cG2PFix * ModelScalingFactor^2
		cH2Fix_Stor = ((!isempty(inputs["H2_STOR_ALL"]) ? value(EP[:eTotalCFixH2Energy]) +value(EP[:eTotalCFixH2Charge]) : 0)) * ModelScalingFactor^2
	else
		cH2Var = (value(EP[:eTotalCH2GenVarOut])+ (!isempty(inputs["H2_FLEX"]) ? value(EP[:eTotalCH2VarFlexIn]) : 0)+ (!isempty(inputs["H2_STOR_ALL"]) ? value(EP[:eTotalCVarH2StorIn]) : 0) + cG2PVar)
		cH2Fix_Gen = value(EP[:eTotalH2GenCFix])
		cH2Fix_G2P = cG2PFix
		cH2Fix_Stor = ((!isempty(inputs["H2_STOR_ALL"]) ? value(EP[:eTotalCFixH2Energy]) + value(EP[:eTotalCFixH2Charge]) : 0))
	end

	# Adding emissions penalty to variable cost depending on type of emissions policy constraint
	# Emissions penalty is already scaled by adjusting the value of carbon price used in emissions_HSC.jl
	if((setup["CO2Cap"]==4 && setup["SystemCO2Constraint"]==2)||(setup["H2CO2Cap"]==4 && setup["SystemCO2Constraint"]==1))
		cH2Var  = cH2Var + value(EP[:eCH2GenTotalEmissionsPenalty])
	end

	if !isempty(inputs["H2_GEN_COMMIT"])
		if setup["ParameterScale"]==1 # Convert costs in millions to $
			cH2Start += value(EP[:eTotalH2GenCStart])*ModelScalingFactor^2
		else
	    	cH2Start += value(EP[:eTotalH2GenCStart])
		end
	end

<<<<<<< HEAD
	if Z >1
=======
	if Z > 1
>>>>>>> 7258eabc
		if setup["ModelH2Pipelines"] == 1
			if setup["ParameterScale"]==1 # Convert costs in millions to $
				cH2NetworkExpCost = value(EP[:eCH2Pipe])*ModelScalingFactor^2
			else
				cH2NetworkExpCost = value(EP[:eCH2Pipe])
			end
		end
	else
		cH2NetworkExpCost=0
	end


    cH2Total = cH2Var + cH2Fix_Gen + cH2Fix_G2P + cH2Fix_Stor + cH2Fix_Truck + cH2Start + value(EP[:eTotalH2CNSE]) + cH2NetworkExpCost

    dfH2Cost[!,Symbol("Total")] = [cH2Total, cH2Fix_Gen, cH2Fix_G2P, cH2Fix_Stor, cH2Fix_Truck, cH2Var, value(EP[:eTotalH2CNSE]), cH2Start,cH2NetworkExpCost]


	for z in 1:Z
		tempCTotal = 0
		tempCFix_Gen = 0
		tempCFix_G2P = 0
		tempCFix_Stor = 0
		tempCVar = 0
		tempCStart = 0

		for y in intersect(inputs["H2_STOR_ALL"], dfH2Gen[dfH2Gen[!,:Zone].==z,:R_ID])
			tempCFix_Stor = tempCFix_Stor +
			(y in inputs["H2_STOR_ALL"] ? value.(EP[:eCFixH2Energy])[y] : 0) +
			(y in inputs["H2_STOR_ALL"] ? value.(EP[:eCFixH2Charge])[y] : 0)
		end

		for y in dfH2Gen[dfH2Gen[!,:Zone].==z,:][!,:R_ID]
			tempCFix_Gen = tempCFix_Gen +
				value.(EP[:eH2GenCFix])[y]
			tempCVar = tempCVar +
				(y in inputs["H2_STOR_ALL"] ? sum(value.(EP[:eCVarH2Stor_in])[y,:]) : 0) +
				(y in inputs["H2_FLEX"] ? sum(value.(EP[:eCH2VarFlex_in])[y,:]) : 0) +
				sum(value.(EP[:eCH2GenVar_out])[y,:])
			if !isempty(H2_GEN_COMMIT)
				tempCTotal = tempCTotal +
					value.(EP[:eH2GenCFix])[y] +
					(y in inputs["H2_STOR_ALL"] ? value.(EP[:eCFixH2Energy])[y] : 0) +
					(y in inputs["H2_STOR_ALL"] ? value.(EP[:eCFixH2Charge])[y] : 0) +
					(y in inputs["H2_STOR_ALL"] ? sum(value.(EP[:eCVarH2Stor_in])[y,:]) : 0) +
					(y in inputs["H2_FLEX"] ? sum(value.(EP[:eCH2VarFlex_in])[y,:]) : 0) +
					sum(value.(EP[:eCH2GenVar_out])[y,:]) +
					(y in inputs["H2_GEN_COMMIT"] ? sum(value.(EP[:eH2GenCStart])[y,:]) : 0)
				tempCStart = tempCStart +
					(y in inputs["H2_GEN_COMMIT"] ? sum(value.(EP[:eH2GenCStart])[y,:]) : 0)
			else
				tempCTotal = tempCTotal +
					value.(EP[:eH2GenCFix])[y] +
					(y in inputs["H2_STOR_ALL"] ? value.(EP[:eCFixH2Energy])[y] : 0) +
					(y in inputs["H2_STOR_ALL"] ? value.(EP[:eCFixH2Charge])[y] : 0) +
					(y in inputs["H2_STOR_ALL"] ? sum(value.(EP[:eCVarH2Stor_in])[y,:]) : 0) +
					(y in inputs["H2_FLEX"] ? sum(value.(EP[:eCH2VarFlex_in])[y,:]) : 0) +
					sum(value.(EP[:eCH2GenVar_out])[y,:])
			end
		end

		if setup["ModelH2G2P"] == 1
			for  y in dfH2G2P[dfH2G2P[!,:Zone].==z,:][!,:R_ID]

				tempCFix_G2P += value.(EP[:eH2G2PCFix])[y]
				tempCVar += sum(value.(EP[:eCH2G2PVar_out])[y,:])
				tempCTotal += value.(EP[:eH2G2PCFix])[y] + sum(value.(EP[:eCH2G2PVar_out])[y,:])

				if !isempty(inputs["H2_G2P_COMMIT"])
					if y in inputs["H2_G2P_COMMIT"]
						tempCStart += value.(EP[:eH2G2PCStart])[y]
						tempCTotal += value.(EP[:eH2G2PCStart])[y]
					end
				end
			end
		end


		if setup["ParameterScale"] == 1 # Convert costs in millions to $
			tempCFix_Gen = tempCFix_Gen * (ModelScalingFactor^2)
			tempCFix_G2P = tempCFix_G2P * (ModelScalingFactor^2)
			tempCFix_Stor = tempCFix_Stor * (ModelScalingFactor^2)
			tempCVar = tempCVar * (ModelScalingFactor^2)
			tempCTotal = tempCTotal * (ModelScalingFactor^2)
			tempCStart = tempCStart * (ModelScalingFactor^2)
		end

		# Add emisions penalty related costs if the constraints are active
		# Emissions penalty is already scaled previously depending on value of ParameterScale and hence not scaled here
		if((setup["CO2Cap"]==4 && setup["SystemCO2Constraint"]==2)||(setup["H2CO2Cap"]==4 && setup["SystemCO2Constraint"]==1))
			tempCVar  = tempCVar + value.(EP[:eCH2EmissionsPenaltybyZone])[z]
			tempCTotal = tempCTotal +value.(EP[:eCH2EmissionsPenaltybyZone])[z]
		end

		if setup["ParameterScale"] == 1 # Convert costs in millions to $
			tempCNSE = sum(value.(EP[:eH2CNSE])[:,:,z])* (ModelScalingFactor^2)
		else
			tempCNSE = sum(value.(EP[:eH2CNSE])[:,:,z])
		end

		dfH2Cost[!,Symbol("Zone$z")] = [tempCTotal, tempCFix_Gen, tempCFix_G2P, tempCFix_Stor, "-", tempCVar, tempCNSE, tempCStart, "-"]
	end
	CSV.write(string(path, sep, "HSC_costs.csv"), dfH2Cost)
end<|MERGE_RESOLUTION|>--- conflicted
+++ resolved
@@ -85,11 +85,7 @@
 		end
 	end
 
-<<<<<<< HEAD
-	if Z >1
-=======
 	if Z > 1
->>>>>>> 7258eabc
 		if setup["ModelH2Pipelines"] == 1
 			if setup["ParameterScale"]==1 # Convert costs in millions to $
 				cH2NetworkExpCost = value(EP[:eCH2Pipe])*ModelScalingFactor^2
