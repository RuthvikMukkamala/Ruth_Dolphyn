"""
DOLPHYN: Decision Optimization for Low-carbon Power and Hydrogen Networks
Copyright (C) 2022,  Massachusetts Institute of Technology
This program is free software; you can redistribute it and/or modify
it under the terms of the GNU General Public License as published by
the Free Software Foundation; either version 2 of the License, or
(at your option) any later version.
This program is distributed in the hope that it will be useful,
but WITHOUT ANY WARRANTY; without even the implied warranty of
MERCHANTABILITY or FITNESS FOR A PARTICULAR PURPOSE.  See the
GNU General Public License for more details.
A complete copy of the GNU General Public License v2 (GPLv2) is available
in LICENSE.txt.  Users uncompressing this from an archive may not have
received this license file.  If not, see <http://www.gnu.org/licenses/>.
"""

@doc raw"""
	write_h2_costs(path::AbstractString, sep::AbstractString, inputs::Dict, setup::Dict, EP::Model)

Function for reporting the costs of hydrogen supply chain pertaining to the objective function (fixed, variable O&M etc.).
"""
function write_h2_costs(path::AbstractString, sep::AbstractString, inputs::Dict, setup::Dict, EP::Model)
	## Cost results
	dfH2Gen = inputs["dfH2Gen"]

	SEG = inputs["SEG"]  # Number of lines
	Z = inputs["Z"]     # Number of zones
	T = inputs["T"]     # Number of time steps (hours)
	H2_GEN_COMMIT = inputs["H2_GEN_COMMIT"] # H2 production technologies with unit commitment

	if setup["ModelH2G2P"] == 1
		dfH2G2P = inputs["dfH2G2P"]
		cG2PFix = value.(EP[:eTotalH2G2PCFix])
		cG2PVar = value.(EP[:eTotalCH2G2PVarOut])

		if !isempty(inputs["H2_G2P_COMMIT"])
			if setup["ParameterScale"] == 1
				cH2Start = value.(EP[:eTotalH2G2PCStart]) * (ModelScalingFactor^2)
			else
				cH2Start = value.(EP[:eTotalH2G2PCStart])
			end

		else
			cH2Start = 0
		end

	else
		cG2PFix = 0
		cH2Start = 0
		cG2PVar = 0
	end

    if setup["ModelH2Trucks"] == 1
		cH2Fix_Truck = value.(EP[:eTotalCFixH2TruckEnergy]) + value.(EP[:eTotalCFixH2TruckCharge])
		cTruckVar = value.(EP[:OPEX_Truck]) + value.(EP[:OPEX_Truck_Compression])
	else
		cH2Fix_Truck = 0
		cTruckVar = 0
	end

<<<<<<< HEAD
	dfH2Cost = DataFrame(Costs = ["cH2Total", "cH2Fix_Gen", "cH2Fix_G2P", "cH2Fix_Stor", "cH2Var", "cH2Var_G2P", "cH2NSE", "cH2Start", "cNetworkExp"])
	if setup["ParameterScale"]==1 # Convert costs in millions to $
		cH2Var = (value(EP[:eTotalCH2GenVarOut]) + (!isempty(inputs["H2_FLEX"]) ? value(EP[:eTotalCH2VarFlexIn]) : 0) + (!isempty(inputs["H2_STOR_ALL"]) ? value(EP[:eTotalCVarH2StorIn]) : 0)) * ModelScalingFactor^2
=======
	dfH2Cost = DataFrame(Costs = ["cH2Total", "cH2Fix_Gen", "cH2Fix_G2P", "cH2Fix_Stor", "cH2Fix_Truck", "cH2Var", "cH2NSE", "cH2Start", "cNetworkExp"])
	if setup["ParameterScale"]==1 # Convert costs in millions to $
		cH2Var = (value(EP[:eTotalCH2GenVarOut]) + (!isempty(inputs["H2_FLEX"]) ? value(EP[:eTotalCH2VarFlexIn]) : 0) + (!isempty(inputs["H2_STOR_ALL"]) ? value(EP[:eTotalCVarH2StorIn]) : 0) + cG2PVar + cTruckVar) * ModelScalingFactor^2
>>>>>>> 4738bba0
		cH2Fix_Gen = value(EP[:eTotalH2GenCFix]) * ModelScalingFactor^2
		cH2Fix_G2P = cG2PFix * ModelScalingFactor^2
		cH2Var_G2P = cG2PVar* ModelScalingFactor^2
		cH2Fix_Stor = ((!isempty(inputs["H2_STOR_ALL"]) ? value(EP[:eTotalCFixH2Energy]) +value(EP[:eTotalCFixH2Charge]) : 0)) * ModelScalingFactor^2
	else
		cH2Var = (value(EP[:eTotalCH2GenVarOut])+ (!isempty(inputs["H2_FLEX"]) ? value(EP[:eTotalCH2VarFlexIn]) : 0)+ (!isempty(inputs["H2_STOR_ALL"]) ? value(EP[:eTotalCVarH2StorIn]) : 0))
		cH2Fix_Gen = value(EP[:eTotalH2GenCFix])
		cH2Fix_G2P = cG2PFix
		cH2Var_G2P = cG2PVar
		cH2Fix_Stor = ((!isempty(inputs["H2_STOR_ALL"]) ? value(EP[:eTotalCFixH2Energy]) + value(EP[:eTotalCFixH2Charge]) : 0))
	end

	# Adding emissions penalty to variable cost depending on type of emissions policy constraint
	# Emissions penalty is already scaled by adjusting the value of carbon price used in emissions_HSC.jl
	if((setup["CO2Cap"]==4 && setup["SystemCO2Constraint"]==2)||(setup["H2CO2Cap"]==4 && setup["SystemCO2Constraint"]==1))
		cH2Var  = cH2Var + value(EP[:eCH2GenTotalEmissionsPenalty])
	end

	if !isempty(inputs["H2_GEN_COMMIT"])
		if setup["ParameterScale"]==1 # Convert costs in millions to $
			cH2Start += value(EP[:eTotalH2GenCStart])*ModelScalingFactor^2
		else
	    	cH2Start += value(EP[:eTotalH2GenCStart])
		end
	end

	if Z > 1
		if setup["ModelH2Pipelines"] == 1
			if setup["ParameterScale"]==1 # Convert costs in millions to $
				cH2NetworkExpCost = value(EP[:eCH2Pipe])*ModelScalingFactor^2
			else
				cH2NetworkExpCost = value(EP[:eCH2Pipe])
			end
		end
<<<<<<< HEAD
		
=======
>>>>>>> 4738bba0
	else
		cH2NetworkExpCost=0
	end

<<<<<<< HEAD
	 
    cH2Total = cH2Var + cH2Fix_Gen + cH2Fix_G2P + cH2Var_G2P + cH2Fix_Stor + cH2Start + value(EP[:eTotalH2CNSE]) +cH2NetworkExpCost

    dfH2Cost[!,Symbol("Total")] = [cH2Total, cH2Fix_Gen, cH2Fix_G2P, cH2Fix_Stor, cH2Var, cH2Var_G2P, value(EP[:eTotalH2CNSE]), cH2Start,cH2NetworkExpCost]
=======

    cH2Total = cH2Var + cH2Fix_Gen + cH2Fix_G2P + cH2Fix_Stor + cH2Fix_Truck + cH2Start + value(EP[:eTotalH2CNSE]) + cH2NetworkExpCost

    dfH2Cost[!,Symbol("Total")] = [cH2Total, cH2Fix_Gen, cH2Fix_G2P, cH2Fix_Stor, cH2Fix_Truck, cH2Var, value(EP[:eTotalH2CNSE]), cH2Start,cH2NetworkExpCost]
>>>>>>> 4738bba0


	for z in 1:Z
		tempCTotal = 0
		tempCFix_Gen = 0
		tempCFix_G2P = 0
		tempCVar_G2P = 0
		tempCFix_Stor = 0
		tempCVar = 0
		tempCStart = 0

		for y in intersect(inputs["H2_STOR_ALL"], dfH2Gen[dfH2Gen[!,:Zone].==z,:R_ID])
			tempCFix_Stor = tempCFix_Stor +
			(y in inputs["H2_STOR_ALL"] ? value.(EP[:eCFixH2Energy])[y] : 0) +
			(y in inputs["H2_STOR_ALL"] ? value.(EP[:eCFixH2Charge])[y] : 0)
		end

		for y in dfH2Gen[dfH2Gen[!,:Zone].==z,:][!,:R_ID]
			tempCFix_Gen = tempCFix_Gen +
				value.(EP[:eH2GenCFix])[y]
			tempCVar = tempCVar +
				(y in inputs["H2_STOR_ALL"] ? sum(value.(EP[:eCVarH2Stor_in])[y,:]) : 0) +
				(y in inputs["H2_FLEX"] ? sum(value.(EP[:eCH2VarFlex_in])[y,:]) : 0) +
				sum(value.(EP[:eCH2GenVar_out])[y,:])
			if !isempty(H2_GEN_COMMIT)
				tempCTotal = tempCTotal +
					value.(EP[:eH2GenCFix])[y] +
					(y in inputs["H2_STOR_ALL"] ? value.(EP[:eCFixH2Energy])[y] : 0) +
					(y in inputs["H2_STOR_ALL"] ? value.(EP[:eCFixH2Charge])[y] : 0) +
					(y in inputs["H2_STOR_ALL"] ? sum(value.(EP[:eCVarH2Stor_in])[y,:]) : 0) +
					(y in inputs["H2_FLEX"] ? sum(value.(EP[:eCH2VarFlex_in])[y,:]) : 0) +
					sum(value.(EP[:eCH2GenVar_out])[y,:]) +
					(y in inputs["H2_GEN_COMMIT"] ? sum(value.(EP[:eH2GenCStart])[y,:]) : 0)
				tempCStart = tempCStart +
					(y in inputs["H2_GEN_COMMIT"] ? sum(value.(EP[:eH2GenCStart])[y,:]) : 0)
			else
				tempCTotal = tempCTotal +
					value.(EP[:eH2GenCFix])[y] +
					(y in inputs["H2_STOR_ALL"] ? value.(EP[:eCFixH2Energy])[y] : 0) +
					(y in inputs["H2_STOR_ALL"] ? value.(EP[:eCFixH2Charge])[y] : 0) +
					(y in inputs["H2_STOR_ALL"] ? sum(value.(EP[:eCVarH2Stor_in])[y,:]) : 0) +
					(y in inputs["H2_FLEX"] ? sum(value.(EP[:eCH2VarFlex_in])[y,:]) : 0) +
					sum(value.(EP[:eCH2GenVar_out])[y,:])
			end
		end

		if setup["ModelH2G2P"] == 1
			for  y in dfH2G2P[dfH2G2P[!,:Zone].==z,:][!,:R_ID]

				tempCFix_G2P += value.(EP[:eH2G2PCFix])[y]
				tempCVar_G2P += sum(value.(EP[:eCH2G2PVar_out])[y,:])
				tempCTotal += value.(EP[:eH2G2PCFix])[y] + sum(value.(EP[:eCH2G2PVar_out])[y,:])

				if !isempty(inputs["H2_G2P_COMMIT"])
					if y in inputs["H2_G2P_COMMIT"]
						tempCStart += value.(EP[:eH2G2PCStart])[y]
						tempCTotal += value.(EP[:eH2G2PCStart])[y]
					end
				end
			end
		end


		if setup["ParameterScale"] == 1 # Convert costs in millions to $
			tempCFix_Gen = tempCFix_Gen * (ModelScalingFactor^2)
			tempCFix_G2P = tempCFix_G2P * (ModelScalingFactor^2)
			tempCVar_G2P = tempCVar_G2P * (ModelScalingFactor^2)
			tempCFix_Stor = tempCFix_Stor * (ModelScalingFactor^2)
			tempCVar = tempCVar * (ModelScalingFactor^2)
			tempCTotal = tempCTotal * (ModelScalingFactor^2)
			tempCStart = tempCStart * (ModelScalingFactor^2)
		end

		# Add emisions penalty related costs if the constraints are active
		# Emissions penalty is already scaled previously depending on value of ParameterScale and hence not scaled here
		if((setup["CO2Cap"]==4 && setup["SystemCO2Constraint"]==2)||(setup["H2CO2Cap"]==4 && setup["SystemCO2Constraint"]==1))
			tempCVar  = tempCVar + value.(EP[:eCH2EmissionsPenaltybyZone])[z]
			tempCTotal = tempCTotal +value.(EP[:eCH2EmissionsPenaltybyZone])[z]
		end

		if setup["ParameterScale"] == 1 # Convert costs in millions to $
			tempCNSE = sum(value.(EP[:eH2CNSE])[:,:,z])* (ModelScalingFactor^2)
		else
			tempCNSE = sum(value.(EP[:eH2CNSE])[:,:,z])
		end

<<<<<<< HEAD
		dfH2Cost[!,Symbol("Zone$z")] = [tempCTotal, tempCFix_Gen, tempCFix_G2P,  tempCFix_Stor, tempCVar, tempCVar_G2P, tempCNSE, tempCStart,"-"]
=======
		dfH2Cost[!,Symbol("Zone$z")] = [tempCTotal, tempCFix_Gen, tempCFix_G2P, tempCFix_Stor, "-", tempCVar, tempCNSE, tempCStart, "-"]
>>>>>>> 4738bba0
	end
	CSV.write(string(path, sep, "HSC_costs.csv"), dfH2Cost)
end<|MERGE_RESOLUTION|>--- conflicted
+++ resolved
@@ -58,15 +58,9 @@
 		cTruckVar = 0
 	end
 
-<<<<<<< HEAD
-	dfH2Cost = DataFrame(Costs = ["cH2Total", "cH2Fix_Gen", "cH2Fix_G2P", "cH2Fix_Stor", "cH2Var", "cH2Var_G2P", "cH2NSE", "cH2Start", "cNetworkExp"])
-	if setup["ParameterScale"]==1 # Convert costs in millions to $
-		cH2Var = (value(EP[:eTotalCH2GenVarOut]) + (!isempty(inputs["H2_FLEX"]) ? value(EP[:eTotalCH2VarFlexIn]) : 0) + (!isempty(inputs["H2_STOR_ALL"]) ? value(EP[:eTotalCVarH2StorIn]) : 0)) * ModelScalingFactor^2
-=======
 	dfH2Cost = DataFrame(Costs = ["cH2Total", "cH2Fix_Gen", "cH2Fix_G2P", "cH2Fix_Stor", "cH2Fix_Truck", "cH2Var", "cH2NSE", "cH2Start", "cNetworkExp"])
 	if setup["ParameterScale"]==1 # Convert costs in millions to $
 		cH2Var = (value(EP[:eTotalCH2GenVarOut]) + (!isempty(inputs["H2_FLEX"]) ? value(EP[:eTotalCH2VarFlexIn]) : 0) + (!isempty(inputs["H2_STOR_ALL"]) ? value(EP[:eTotalCVarH2StorIn]) : 0) + cG2PVar + cTruckVar) * ModelScalingFactor^2
->>>>>>> 4738bba0
 		cH2Fix_Gen = value(EP[:eTotalH2GenCFix]) * ModelScalingFactor^2
 		cH2Fix_G2P = cG2PFix * ModelScalingFactor^2
 		cH2Var_G2P = cG2PVar* ModelScalingFactor^2
@@ -101,26 +95,13 @@
 				cH2NetworkExpCost = value(EP[:eCH2Pipe])
 			end
 		end
-<<<<<<< HEAD
-		
-=======
->>>>>>> 4738bba0
 	else
 		cH2NetworkExpCost=0
 	end
 
-<<<<<<< HEAD
-	 
-    cH2Total = cH2Var + cH2Fix_Gen + cH2Fix_G2P + cH2Var_G2P + cH2Fix_Stor + cH2Start + value(EP[:eTotalH2CNSE]) +cH2NetworkExpCost
-
-    dfH2Cost[!,Symbol("Total")] = [cH2Total, cH2Fix_Gen, cH2Fix_G2P, cH2Fix_Stor, cH2Var, cH2Var_G2P, value(EP[:eTotalH2CNSE]), cH2Start,cH2NetworkExpCost]
-=======
-
     cH2Total = cH2Var + cH2Fix_Gen + cH2Fix_G2P + cH2Fix_Stor + cH2Fix_Truck + cH2Start + value(EP[:eTotalH2CNSE]) + cH2NetworkExpCost
 
     dfH2Cost[!,Symbol("Total")] = [cH2Total, cH2Fix_Gen, cH2Fix_G2P, cH2Fix_Stor, cH2Fix_Truck, cH2Var, value(EP[:eTotalH2CNSE]), cH2Start,cH2NetworkExpCost]
->>>>>>> 4738bba0
-
 
 	for z in 1:Z
 		tempCTotal = 0
@@ -206,11 +187,8 @@
 			tempCNSE = sum(value.(EP[:eH2CNSE])[:,:,z])
 		end
 
-<<<<<<< HEAD
-		dfH2Cost[!,Symbol("Zone$z")] = [tempCTotal, tempCFix_Gen, tempCFix_G2P,  tempCFix_Stor, tempCVar, tempCVar_G2P, tempCNSE, tempCStart,"-"]
-=======
 		dfH2Cost[!,Symbol("Zone$z")] = [tempCTotal, tempCFix_Gen, tempCFix_G2P, tempCFix_Stor, "-", tempCVar, tempCNSE, tempCStart, "-"]
->>>>>>> 4738bba0
-	end
+
+end
 	CSV.write(string(path, sep, "HSC_costs.csv"), dfH2Cost)
 end