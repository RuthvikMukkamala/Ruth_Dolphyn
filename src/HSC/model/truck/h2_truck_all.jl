--- conflicted
+++ resolved
@@ -86,18 +86,11 @@
 The amount of $H_{2}$ delivered to zone $z$ should equal the truck capacity times the number of discharged trucks minus the number of charged trucks, adjusted by the $H_{2}$ boil-off loss during truck transportation and compression.
 ```math
 \begin{aligned}
-<<<<<<< HEAD
     h_{z, j, t}^{\textrm{H,TRU}}=\left[\left(1-\sigma_{j}\right) q_{z, j, t}^{\textrm{DIS}}-q_{z, j, t}^{\textrm{CHA}}\right] \overline{\textrm{E}}_{j}^{\textrm{H,TRU}} \\
     \quad \forall z \in \mathbb{Z}, j \in \mathbb{J}, t \in \mathbb{T}
 \end{aligned}
 ```
 
-=======
-    x_{z, j, t}^{\textrm{H,TRU}}=\left[\left(1-\sigma_{j}\right) q_{z, j, t}^{\textrm{DIS}}-q_{z, j, t}^{\textrm{CHA}}\right] \overline{\textrm{E}}_{j}^{\textrm{H,TRU}} \\
-    \quad \forall z \rightarrow z^{\prime} \in \mathbb{B}, j \in \mathbb{J}, t \in \mathbb{T}
-\end{aligned}    
-```
-
 Contributions to the hydrogen balance expression from gas trucking flows are defined as:
 HydrogenBalGas_{GEN} = \sum_{k \in \mathcal{UC}} x_{k,z,t}^{\textrm{H,GEN}}
 
@@ -114,7 +107,6 @@
 \end{equation*}
 ```
 
->>>>>>> 60811e52
 The minimum travelling time delay is modelled as follows.
 ```math
 \begin{aligned}
@@ -131,11 +123,8 @@
 \end{aligned}
 ```
 
-<<<<<<< HEAD
-=======
 **Constraints**
-    
->>>>>>> 60811e52
+
 The charging capability of truck stations is limited by their compression or liquefaction capacity.
 ```math
 \begin{equation*}
@@ -155,11 +144,10 @@
 
     T = inputs["T"] # Number of time steps (hours)
     Z = inputs["Z"] # Number of zones
-<<<<<<< HEAD
     R = inputs["R"] # Number of routes
-=======
+
     max_route_time = zeros(length(H2_TRUCK_TYPES))
->>>>>>> 60811e52
+
 
     START_SUBPERIODS = inputs["START_SUBPERIODS"] # Starting subperiod index for each representative period
     INTERIOR_SUBPERIODS = inputs["INTERIOR_SUBPERIODS"] # Index of interior subperiod for each representative period
@@ -224,21 +212,11 @@
             OPEX_Truck,
             sum(
                 inputs["omega"][t] *
-<<<<<<< HEAD
                 (vH2Narrive_full[r, j, d, t] + vH2Narrive_empty[r, j, d, t]) *
                 inputs["fuel_costs"][dfH2Truck[!, :Fuel][j]][t] *
                 dfH2Truck[!, :Fuel_MMBTU_per_mile][j] *
                 dfH2Route[!, :Distance][r] for r = 1:R, j in H2_TRUCK_TYPES, d in [-1, 1],
                 t = 1:T
-=======
-                ((vH2Narrive_full[zz, z, j, t] + vH2Narrive_empty[zz, z, j, t]) *
-                inputs["fuel_costs"][dfH2Truck[!, :Fuel][j]][t] *
-                dfH2Truck[!, :Fuel_MMBTU_per_mile][j] + 
-                vH2Narrive_full[zz, z, j, t] * dfH2Truck[!, :H2TruckUnitOpex_per_mile_full][j] +
-                vH2Narrive_empty[zz, z, j, t] * dfH2Truck[!, :H2TruckUnitOpex_per_mile_empty][j]) * 
-                inputs["RouteLength"][zz, z] for
-                zz = 1:Z, z = 1:Z, j in H2_TRUCK_TYPES, t = 1:T if zz != z
->>>>>>> 60811e52
             ) / ModelScalingFactor^2
         )
     else
@@ -247,21 +225,11 @@
             OPEX_Truck,
             sum(
                 inputs["omega"][t] *
-<<<<<<< HEAD
                 (vH2Narrive_full[r, j, d, t] + vH2Narrive_empty[r, j, d, t]) *
                 inputs["fuel_costs"][dfH2Truck[!, :Fuel][j]][t] *
                 dfH2Truck[!, :Fuel_MMBTU_per_mile][j] *
                 dfH2Route[!, :Distance][r] for r = 1:R, j in H2_TRUCK_TYPES, d in [-1, 1],
                 t = 1:T
-=======
-                ((vH2Narrive_full[zz, z, j, t] + vH2Narrive_empty[zz, z, j, t]) *
-                inputs["fuel_costs"][dfH2Truck[!, :Fuel][j]][t] *
-                dfH2Truck[!, :Fuel_MMBTU_per_mile][j] +
-                vH2Narrive_full[zz, z, j, t] * dfH2Truck[!, :H2TruckUnitOpex_per_mile_full][j] +
-                vH2Narrive_empty[zz, z, j, t] * dfH2Truck[!, :H2TruckUnitOpex_per_mile_empty][j]) * 
-                inputs["RouteLength"][zz, z] for
-                zz = 1:Z, z = 1:Z, j in H2_TRUCK_TYPES, t = 1:T if zz != z
->>>>>>> 60811e52
             )
         )
     end
@@ -371,9 +339,7 @@
     )
     EP[:eH2Balance] += eH2TruckFlow
 
-<<<<<<< HEAD
     # Hydrogen balance via truck traveling consumption
-=======
     # H2 liquid balance
     if setup["ModelH2Liquid"]==1
         @expression(
@@ -385,7 +351,6 @@
     end
 
     # H2 Truck Traveling Consumption balance
->>>>>>> 60811e52
     @expression(
         EP,
         eH2TruckTravelConsumption[t = 1:T, z = 1:Z],
@@ -449,9 +414,7 @@
         vH2N_full[j, t] + vH2N_empty[j, t] == EP[:eTotalH2TruckNumber][j]
     )
 
-<<<<<<< HEAD
     # The number of total full (empty) trucks = travelling + available
-=======
     # No truck in transit should have the same start and end 
     @constraints(
         EP,
@@ -488,7 +451,7 @@
 
     
     # The number of total full and empty trucks
->>>>>>> 60811e52
+
     @constraints(
         EP,
         begin
@@ -683,12 +646,8 @@
                     t + inputs["TD"][j][r] <=
                     (t % inputs["hours_per_subperiod"]) *
                     (inputs["hours_per_subperiod"] + 1) &&
-<<<<<<< HEAD
-                    t + 1 <= t + inputs["TD"][j][r]
-=======
-                    t + 1 <= t + inputs["TD"][j][zz, z] &&
+                    t + 1 <= t + inputs["TD"][j][r] &&
                     inputs["TD"][j][zz, z] < 20
->>>>>>> 60811e52
             )
             [r in 1:R, j in H2_TRUCK_TYPES, d in [-1, 1], t in 1:T],
             vH2Ntravel_empty[r, j, d, t] >= sum(
@@ -698,13 +657,9 @@
                     t + inputs["TD"][j][r] <=
                     (t % inputs["hours_per_subperiod"]) *
                     (inputs["hours_per_subperiod"] + 1) &&
-<<<<<<< HEAD
-                    t + 1 <= t + inputs["TD"][j][r]
-=======
-                    t + 1 <= t + inputs["TD"][j][zz, z] &&
+                    t + 1 <= t + inputs["TD"][j][r] &&
                     tt >=1 &&
                     inputs["TD"][j][zz, z] < 20
->>>>>>> 60811e52
             )
         end
     )
@@ -720,12 +675,8 @@
                     t + inputs["TD"][j][r] <=
                     (t % inputs["hours_per_subperiod"]) *
                     (inputs["hours_per_subperiod"] + 1) &&
-<<<<<<< HEAD
-                    t + 1 <= t + inputs["TD"][j][r]
-=======
-                    t + 1 <= t + inputs["TD"][j][zz, z] &&
+                    t + 1 <= t + inputs["TD"][j][r] &&
                     inputs["TD"][j][zz, z] < 20
->>>>>>> 60811e52
             )
             [r in 1:R, j in H2_TRUCK_TYPES, d in [-1, 1], t in INTERIOR_SUBPERIODS],
             vH2Ntravel_empty[r, j, d, t] >= sum(
@@ -735,12 +686,8 @@
                     t + inputs["TD"][j][r] <=
                     (t % inputs["hours_per_subperiod"]) *
                     (inputs["hours_per_subperiod"] + 1) &&
-<<<<<<< HEAD
-                    t + 1 <= t + inputs["TD"][j][r]
-=======
-                    t + 1 <= t + inputs["TD"][j][zz, z] &&
+                    t + 1 <= t + inputs["TD"][j][r] &&
                     inputs["TD"][j][zz, z] < 20
->>>>>>> 60811e52
             )
         end
     )
