"""
DOLPHYN: Decision Optimization for Low-carbon Power and Hydrogen Networks
Copyright (C) 2022,  Massachusetts Institute of Technology
This program is free software; you can redistribute it and/or modify
it under the terms of the GNU General Public License as published by
the Free Software Foundation; either version 2 of the License, or
(at your option) any later version.
This program is distributed in the hope that it will be useful,
but WITHOUT ANY WARRANTY; without even the implied warranty of
MERCHANTABILITY or FITNESS FOR A PARTICULAR PURPOSE.  See the
GNU General Public License for more details.
A complete copy of the GNU General Public License v2 (GPLv2) is available
in LICENSE.txt.  Users uncompressing this from an archive may not have
received this license file.  If not, see <http://www.gnu.org/licenses/>.
"""

@doc raw"""
    h2_storage_all(EP::Model, inputs::Dict, setup::Dict)

<<<<<<< HEAD
Sets up variables and constraints common to all hydrogen storage resources.

**Hydrogen storage discharge and inventory level decision variables**

This module defines the hydrogen storage energy inventory level variable $U_{s,z,t}^{\textrm{H,STO}} \forall s \in \mathcal{S}, z \in \mathcal{Z}, t \in \mathcal{T}$, representing hydrogen stored in the storage device $s$ in zone $z$ at time period $t$.

This module defines the power charge decision variable $x_{s,z,t}^{\textrm{H,CHA}}$ \forall s \in \mathcal{S}, z \in \mathcal{Z}, t \in \mathcal{T}$, representing charged hydrogen into the storage device $s$ in zone $z$ at time period $t$.

The variable defined in this file named after ```vH2S``` covers $U_{s,z,t}^{\textrm{H,STO}}$.

The variable defined in this file named after ```vH2_CHARGE_STOR``` covers $x_{s,z,t}^{\textrm{H,CHA}}$.

**Cost expressions**

This module additionally defines contributions to the objective function from variable costs (variable O&M plus fuel cost) of charging action of storage devices $s \in \mathcal{S}$ over all time periods $t \in \mathcal{T}$:

```math
\begin{equation*}
	\textrm{C}^{\textrm{H,STO,o}} = \sum_{s \in \mathcal{S}} \sum_{z \in \mathcal{Z}} \sum_{t \in \mathcal{T}} \omega_t \times \textrm{c}_{s,z,t}^{\textrm{H,STO,o}} \times x_{s,z,t}^{\textrm{H,CHA}}
\end{equation*}
```

**Power balance expressions**

Contributions to the power balance expression from compression due to storage charging action from storage devices $s \in \mathcal{S}$ are also defined as:

```math
\begin{equation*}
	PowerBal_{STO} = \sum_{s \in \mathcal{S}} \Phi_s^{\textrm{E,H}} x_{s,z,t}^{\textrm{\textrm{H,CHA}}} \quad \forall z \in \mathcal{Z}, t \in \mathcal{T}
\end{equation*}
```

**Hydrogen balance expressions**

Contributions to the power balance expression from storage charging and discharging action from storage devices $s \in \mathcal{S}$ are also defined as:
=======
Sets up variables and constraints common to all hydrogen storage resources. See ```h2_storage()``` in ```h2_storage.jl``` for description of constraints.
**Hydrogen storage devices with symmetric charge and discharge capacity**

For hydrogen storage technologies with symmetric charge and discharge capacity (all $o \in \mathcal{O}^{sym}$), charge rate, $\Pi_{o,z,t}$, is constrained by the total installed power capacity, $\Omega_{o,z}$. Since storage resources generally represent a `cluster' of multiple similar storage devices of the same type/cost in the same zone, DOLPHYN permits hydrogen storage resources to simultaneously charge and discharge (as some units could be charging while others discharge), with the simultaenous sum of charge, $\Pi_{o,z,t}$, and discharge, $\Theta_{o,z,t}$, also limited by the total installed charge capacity, $\Delta^{total}_{o,z}$. These two constraints are as follows:

```math
\begin{aligned}
	&  \Pi_{o,z,t} \leq \Delta^{total}_{o,z} & \quad \forall o \in \mathcal{O}^{sym}, z \in \mathcal{Z}, t \in \mathcal{T}\\
	&  \Pi_{o,z,t} + \Theta_{o,z,t} \leq \Delta^{total}_{o,z} & \quad \forall o \in \mathcal{O}^{sym}, z \in \mathcal{Z}, t \in \mathcal{T}
\end{aligned}
```

These constraints are created with the function ```h2_storage_symmetric()``` in ```h2_storage_symmetric.jl```.

**All hydrogen storage resources**

The following constraints apply to all hydrogen storage resources, $o \in \mathcal{O}$, regardless of whether the charge/discharge capacities are symmetric or asymmetric.

The following two constraints track the state of charge of the storage resources at the end of each time period, relating the volume of hydrogen stored at the end of the time period, $\Gamma_{o,z,t}$, to the state of charge at the end of the prior time period, $\Gamma_{o,z,t-1}$, the charge and discharge decisions in the current time period, $\Pi_{o,z,t}, \Theta_{o,z,t}$, and the self discharge rate for the storage resource (if any), $\eta_{o,z}^{loss}$. The first of these two constraints enforces hydrogen storage inventory balance for interior time steps $(t \in \mathcal{T}^{interior})$, while the second enforces hydrogen storage balance constraint for the initial time step $(t \in \mathcal{T}^{start})$.
>>>>>>> f7106362

```math
\begin{equation*}
	HydrogenBal_{STO} = \sum_{s \in \mathcal{S}} \left(x_{s,z,t}^{\textrm{H,DIS}} - x_{s,z,t}^{\textrm{H,CHA}}\right) \quad \forall z \in \mathcal{Z}, t \in \mathcal{T}
\end{equation*}
```

<<<<<<< HEAD
**Storage inventory level track constraints**

The following constraints apply to all storage resources, $s \in \mathcal{S}$, regardless of whether the charge/discharge capacities are symmetric or asymmetric.

The following two constraints track the state of charge of the storage resources at the end of each time period, relating the volume of energy stored at the end of the time period, $U_{s,z,t}^{\textrm{H,STO}}$, to the state of charge at the end of the prior time period, $U_{s,z,t-1}^{\textrm{H,STO}}$, the charge and discharge decisions in the current time period, $x_{s,z,t}^{\textrm{H,CHA}}, x_{s,z,t}^{\textrm{H,DIS}}$, and the self discharge rate for the storage resource (if any), $\eta_{s,z}^{H,loss}$. 
The first of these two constraints enforces storage inventory balance for interior time steps $(t \in \mathcal{T}^{interior})$, while the second enforces storage balance constraint for the initial time step $(t \in \mathcal{T}^{start})$.

```math
\begin{aligned}
	U_{s,z,t}^{\textrm{H,STO}} &= U_{s,z,t-1}^{\textrm{H,STO}} - \frac{1}{\eta_{s,z}^{\textrm{H,STO}}}x_{s,z,t}^{\textrm{H,DIS}} + \eta_{s,z}^{\textrm{H,STO}}x_{s,z,t}^{\textrm{H,STO}} - \eta_{s,z}^{\textrm{H,loss}}U_{s,z,t-1} \quad \forall s \in \mathcal{S}, z \in \mathcal{Z}, t \in \mathcal{T}^{interior} \\
	U_{s,z,t}^{\textrm{H,STO}} &= U_{s,z,t+\tau^{period}-1}^{\textrm{H,STO}} - \frac{1}{\eta_{s,z}^{\textrm{H,STO}}}x_{s,z,t}^{\textrm{H,DIS}} + \eta_{s,z}^{\textrm{H,STO}}x_{s,z,t}^{\textrm{H,CHA}} - \eta_{s,z}^{\textrm{H,loss}}U_{s,z,t+\tau^{period}-1} \quad \forall s \in \mathcal{S}, z \in \mathcal{Z}, t \in \mathcal{T}^{start}
\end{aligned}
```

**Bounds on storage power and energy capacity**

The storage power capacity sets lower and upper bounds on the storage energy capacity due to charging or discharging duration.

```math
\begin{aligned}
	y_{s,z}^{\textrm{H,STO,POW}} \times \tau_{s,z}^{MinDuration} &\leq y_{s,z}^{\textrm{H,STO,ENE}} \\
	y_{s,z}^{\textrm{H,STO,POW}} \times \tau_{s,z}^{MaxDuration} &\geq y_{s,z}^{\textrm{H,STO,ENE}}
\end{aligned}
```

It limits the volume of energy $U_{s,z,t}^{\textrm{H,STO}}$ at any time $t$ to be less than the installed energy storage capacity $y_{s,z}^{\textrm{H,STO,ENE}}$.

```math
\begin{equation*}
	0 \leq U_{s,z,t}^{\textrm{H,STO}} \leq y_{s,z}^{\textrm{H,STO,ENE}} \quad \forall s \in \mathcal{S}, z \in \mathcal{Z}, t \in \mathcal{T}
\end{equation*}
```

It also limits the discharge power $x_{s,z,t}^{\textrm{H,DIS}}$ at any time to be less than the installed power capacity $y_{s,z}^{\textrm{H,STO,POW}}$.
Finally, the maximum discharge rate for storage resources, $x_{s,z,t}^{\textrm{H,STO}}$, is constrained to be less than the discharge power capacity, $y_{s,z}^{\textrm{H,STO,POW}}$ or the state of charge at the end of the last period, $U{s,z,t-1}^{\textrm{H,STO}}$, whichever is less.

```math
\begin{aligned}
	0 &\leq x_{s,z,t}^{\textrm{H,DIS}} \leq y_{s,z}^{\textrm{H,STO,POW}} \quad \forall s \in \mathcal{S}, z \in \mathcal{Z}, t \in \mathcal{T} \\
	0 &\leq x_{s,z,t}^{\textrm{H,DIS}} \leq U_{s,z,t-1}^{\textrm{H,STO}}*\eta_{s,z}^{\textrm{H,DIS}} \quad \forall s \in \mathcal{S}, z \in \mathcal{Z}, t \in \mathcal{T}^{interior} \\
	0 &\leq x_{s,z,t}^{\textrm{H,DIS}} \leq U_{s,z,t+\tau^{period}-1}^{\textrm{H,STO}}*\eta_{s,z}^{\textrm{H,DIS}} \quad \forall s \in \mathcal{S}, z \in \mathcal{Z}, t \in \mathcal{T}^{start}
\end{aligned}
```
=======
When modeling the entire year as a single chronological period with total number of time steps of $\tau^{period}$, hydrogen storage inventory in the first time step is linked to hydrogen storage inventory at the last time step of the period representing the year. Alternatively, when modeling the entire year with multiple representative periods, this constraint relates hydrogen storage inventory in the first timestep of the representative period with the inventory at the last time step of the representative period, where each representative period is made of $\tau^{period}$ time steps. In this implementation, energy exchange between representative periods is not permitted. When modeling representative time periods, DOLPHYN enables modeling of long duration energy storage which tracks state of charge between representative periods enable energy to be moved throughout the year. If ```LongDurationStorage=1``` and ```OperationWrapping=1```, this function calls ```h2_long_duration_storage()``` in ```h2_long_duration_storage.jl``` to enable this feature.

The next constraint limits the volume of energy stored at any time, $\Gamma_{o,z,t}$, to be less than the installed energy storage capacity, $\Delta^{total, energy}_{o,z}$. Finally, the maximum discharge rate for storage resources, $\Pi_{o,z,t}$, is constrained to be less than the discharge power capacity, $\Omega_{o,z,t}$ or the state of charge at the end of the last period, $\Gamma_{o,z,t-1}$, whichever is lessor.

```math
\begin{aligned}
	&  \Gamma_{o,z,t} \leq \Delta^{total, energy}_{o,z} & \quad \forall o \in \mathcal{O}, z \in \mathcal{Z}, t \in \mathcal{T}\\
	&  \Theta_{o,z,t} \leq \Delta^{total}_{o,z} & \quad \forall o \in \mathcal{O}, z \in \mathcal{Z}, t \in \mathcal{T}\\
	&  \Theta_{o,z,t} \leq \Gamma_{o,z,t-1} & \quad \forall o \in \mathcal{O}, z \in \mathcal{Z}, t \in \mathcal{T}
\end{aligned}
```
The next constraint limits the rate of charging to the installed storage capacity.
```math
\begin{aligned}
	&  \Pi_{o,z,t} \leq \Delta^{total, charge}_{o,z} & \quad \forall o \in \mathcal{O}^{asym}, z \in \mathcal{Z}, t \in \mathcal{T}
\end{aligned}
```

The above constraints are established in ```h2_storage_all()``` in ```h2_storage_all.jl```.
>>>>>>> f7106362
"""
function h2_storage_all(EP::Model, inputs::Dict, setup::Dict)
    # Setup variables, constraints, and expressions common to all hydrogen storage resources
    println("H2 Storage Core Resources Module")

    dfH2Gen = inputs["dfH2Gen"]
    H2_STOR_ALL = inputs["H2_STOR_ALL"] # Set of all h2 storage resources

    Z = inputs["Z"]     # Number of zones
    T = inputs["T"] # Number of time steps (hours) 
	  
    START_SUBPERIODS = inputs["START_SUBPERIODS"] # Starting subperiod index for each representative period
    INTERIOR_SUBPERIODS = inputs["INTERIOR_SUBPERIODS"] # Index of interior subperiod for each representative period
    H2_STOR_SHORT_DURATION = inputs["H2_STOR_SHORT_DURATION"] # Set of H2 storage modeled as short-duration (no energy carryover from one rep. week to the next)
    H2_STOR_LONG_DURATION = inputs["H2_STOR_LONG_DURATION"] # Set of H2 storage modeled as long-duration (energy carry over allowed)

    hours_per_subperiod = inputs["hours_per_subperiod"] #total number of hours per subperiod

    ### Variables ###
	# Storage level of resource "y" at hour "t" [tonne] on zone "z" 
	@variable(EP, vH2S[y in H2_STOR_ALL, t=1:T] >= 0)

	# Rate of energy withdrawn from HSC by resource "y" at hour "t" [tonne/hour] on zone "z"
	@variable(EP, vH2_CHARGE_STOR[y in H2_STOR_ALL, t=1:T] >= 0)

    # Energy losses related to storage technologies (increase in effective demand)
	#@expression(EP, eEH2LOSS[y in H2_STOR_ALL], sum(inputs["omega"][t]*EP[:vH2_CHARGE_STOR][y,t] for t in 1:T) - sum(inputs["omega"][t]*EP[:vH2Gen][y,t] for t in 1:T))

    #Variable costs of "charging" for technologies "y" during hour "t" in zone "z"
    #  ParameterScale = 1 --> objective function is in million $
    #  ParameterScale = 0 --> objective function is in $
    if setup["ParameterScale"] ==1 
        @expression(EP, eCVarH2Stor_in[y in H2_STOR_ALL,t=1:T], 
        if (dfH2Gen[!,:H2Stor_Charge_MMBtu_p_tonne][y]>0) # Charging consumes fuel - fuel divided by 1000 since fuel cost already scaled in load_fuels_data.jl when ParameterScale =1
            inputs["omega"][t]*dfH2Gen[!,:Var_OM_Cost_Charge_p_tonne][y]*vH2_CHARGE_STOR[y,t]/ModelScalingFactor^2 + inputs["fuel_costs"][dfH2Gen[!,:Fuel][k]][t] * dfH2Gen[!,:H2Stor_Charge_MMBtu_p_tonne][k]*vH2_CHARGE_STOR[y,t]/ModelScalingFactor
        else
            inputs["omega"][t]*dfH2Gen[!,:Var_OM_Cost_Charge_p_tonne][y]*vH2_CHARGE_STOR[y,t]/ModelScalingFactor^2
        end
        )
    else
        @expression(EP, eCVarH2Stor_in[y in H2_STOR_ALL,t=1:T], 
        if (dfH2Gen[!,:H2Stor_Charge_MMBtu_p_tonne][y]>0) # Charging consumes fuel 
            inputs["omega"][t]*dfH2Gen[!,:Var_OM_Cost_Charge_p_tonne][y]*vH2_CHARGE_STOR[y,t] +inputs["fuel_costs"][dfH2Gen[!,:Fuel][k]][t] * dfH2Gen[!,:H2Stor_Charge_MMBtu_p_tonne][k]
        else
            inputs["omega"][t]*dfH2Gen[!,:Var_OM_Cost_Charge_p_tonne][y]*vH2_CHARGE_STOR[y,t]
        end      
        )
    end

    # Sum individual resource contributions to variable charging costs to get total variable charging costs
    @expression(EP, eTotalCVarH2StorInT[t=1:T], sum(eCVarH2Stor_in[y,t] for y in H2_STOR_ALL))
    @expression(EP, eTotalCVarH2StorIn, sum(eTotalCVarH2StorInT[t] for t in 1:T))
    EP[:eObj] += eTotalCVarH2StorIn


    # Term to represent electricity consumption associated with H2 storage charging and discharging
	@expression(EP, ePowerBalanceH2Stor[t=1:T, z=1:Z],
    if setup["ParameterScale"] == 1 # If ParameterScale = 1, power system operation/capacity modeled in GW rather than MW 
        sum(EP[:vH2_CHARGE_STOR][y,t]*dfH2Gen[!,:H2Stor_Charge_MWh_p_tonne][y]/ModelScalingFactor for y in intersect(dfH2Gen[dfH2Gen.Zone.==z,:R_ID],H2_STOR_ALL); init=0.0)
    else
        sum(EP[:vH2_CHARGE_STOR][y,t]*dfH2Gen[!,:H2Stor_Charge_MWh_p_tonne][y] for y in intersect(dfH2Gen[dfH2Gen.Zone.==z,:R_ID],H2_STOR_ALL); init=0.0)
    end
    )

    EP[:ePowerBalance] += -ePowerBalanceH2Stor

    # Adding power consumption by storage
    EP[:eH2NetpowerConsumptionByAll] += ePowerBalanceH2Stor
 
   	# H2 Balance expressions
	@expression(EP, eH2BalanceStor[t=1:T, z=1:Z],
	sum(EP[:vH2Gen][y,t] - EP[:vH2_CHARGE_STOR][y,t] for y in intersect(H2_STOR_ALL, dfH2Gen[dfH2Gen[!,:Zone].==z,:][!,:R_ID])))

	EP[:eH2Balance] += eH2BalanceStor   

    ### End Expressions ###

    ### Constraints ###
	## Storage energy capacity and state of charge related constraints:

	# Links state of charge in first time step with decisions in last time step of each subperiod
	# We use a modified formulation of this constraint (cSoCBalLongDurationStorageStart) when operations wrapping and long duration storage are being modeled
	
	if setup["OperationWrapping"] == 1 && !isempty(H2_STOR_LONG_DURATION)  && !isempty(H2_STOR_SHORT_DURATION) # Apply constraints to those storage technologies with short duration only (if non-empty)
		@constraint(EP, cH2SoCBalStart[t in START_SUBPERIODS, y in H2_STOR_SHORT_DURATION], EP[:vH2S][y,t] ==
			EP[:vH2S][y,t+hours_per_subperiod-1]-(1/dfH2Gen[!,:H2Stor_eff_discharge][y]*EP[:vH2Gen][y,t])
			+(dfH2Gen[!,:H2Stor_eff_charge][y]*EP[:vH2_CHARGE_STOR][y,t])-(dfH2Gen[!,:H2Stor_self_discharge_rate_p_hour][y]*EP[:vH2S][y,t+hours_per_subperiod-1]))
	else # Apply constraints to all storage technologies
		@constraint(EP, cH2SoCBalStart[t in START_SUBPERIODS, y in H2_STOR_ALL], EP[:vH2S][y,t] ==
			EP[:vH2S][y,t+hours_per_subperiod-1]-(1/dfH2Gen[!,:H2Stor_eff_discharge][y]*EP[:vH2Gen][y,t])
			+(dfH2Gen[!,:H2Stor_eff_charge][y]*EP[:vH2_CHARGE_STOR][y,t])-(dfH2Gen[!,:H2Stor_self_discharge_rate_p_hour][y]*EP[:vH2S][y,t+hours_per_subperiod-1]))
    end
	
	@constraints(EP, begin

		[y in H2_STOR_ALL, t in 1:T], EP[:eH2TotalCapEnergy][y]*dfH2Gen[!,:H2Stor_max_level][y] >= EP[:vH2S][y,t]
		[y in H2_STOR_ALL, t in 1:T], EP[:eH2TotalCapEnergy][y]*dfH2Gen[!,:H2Stor_min_level][y] <= EP[:vH2S][y,t]

        # Constraint on maximum discharging rate imposed if storage discharging capital cost >0
        # [y in intersect(H2_STOR_ALL,dfH2Gen[!,:Inv_Cost_p_tonne_p_hr_yr].>0), t in 1:T], EP[:vH2Gen][y,t] <= EP[:eH2TotalCapEnergy][y]
        # [y in H2_STOR_ALL, t in 1:T], EP[:vH2Gen][y,t] <= EP[:eH2GenTotalCap][y] * inputs["pH2_Max"][y,t]
        
		# energy stored for the next hour
		cH2SoCBalInterior[t in INTERIOR_SUBPERIODS, y in H2_STOR_ALL], EP[:vH2S][y,t] ==
			EP[:vH2S][y,t-1]-(1/dfH2Gen[!,:H2Stor_eff_discharge][y]*EP[:vH2Gen][y,t])+(dfH2Gen[!,:H2Stor_eff_charge][y]*EP[:vH2_CHARGE_STOR][y,t])-(dfH2Gen[!,:H2Stor_self_discharge_rate_p_hour][y]*EP[:vH2S][y,t-1])
	end)


    # Hydrogen storage discharge and charge power (and reserve contribution) related constraints for symmetric storage resources:
    # Maximum charging rate must be less than charge power rating
    @constraint(EP,
        [y in H2_STOR_ALL, t in 1:T],
        EP[:vH2_CHARGE_STOR][y, t] <= EP[:eTotalH2CapCharge][y]
    )

    ### End Constraints ###
    return EP
end<|MERGE_RESOLUTION|>--- conflicted
+++ resolved
@@ -17,7 +17,6 @@
 @doc raw"""
     h2_storage_all(EP::Model, inputs::Dict, setup::Dict)
 
-<<<<<<< HEAD
 Sets up variables and constraints common to all hydrogen storage resources.
 
 **Hydrogen storage discharge and inventory level decision variables**
@@ -53,27 +52,6 @@
 **Hydrogen balance expressions**
 
 Contributions to the power balance expression from storage charging and discharging action from storage devices $s \in \mathcal{S}$ are also defined as:
-=======
-Sets up variables and constraints common to all hydrogen storage resources. See ```h2_storage()``` in ```h2_storage.jl``` for description of constraints.
-**Hydrogen storage devices with symmetric charge and discharge capacity**
-
-For hydrogen storage technologies with symmetric charge and discharge capacity (all $o \in \mathcal{O}^{sym}$), charge rate, $\Pi_{o,z,t}$, is constrained by the total installed power capacity, $\Omega_{o,z}$. Since storage resources generally represent a `cluster' of multiple similar storage devices of the same type/cost in the same zone, DOLPHYN permits hydrogen storage resources to simultaneously charge and discharge (as some units could be charging while others discharge), with the simultaenous sum of charge, $\Pi_{o,z,t}$, and discharge, $\Theta_{o,z,t}$, also limited by the total installed charge capacity, $\Delta^{total}_{o,z}$. These two constraints are as follows:
-
-```math
-\begin{aligned}
-	&  \Pi_{o,z,t} \leq \Delta^{total}_{o,z} & \quad \forall o \in \mathcal{O}^{sym}, z \in \mathcal{Z}, t \in \mathcal{T}\\
-	&  \Pi_{o,z,t} + \Theta_{o,z,t} \leq \Delta^{total}_{o,z} & \quad \forall o \in \mathcal{O}^{sym}, z \in \mathcal{Z}, t \in \mathcal{T}
-\end{aligned}
-```
-
-These constraints are created with the function ```h2_storage_symmetric()``` in ```h2_storage_symmetric.jl```.
-
-**All hydrogen storage resources**
-
-The following constraints apply to all hydrogen storage resources, $o \in \mathcal{O}$, regardless of whether the charge/discharge capacities are symmetric or asymmetric.
-
-The following two constraints track the state of charge of the storage resources at the end of each time period, relating the volume of hydrogen stored at the end of the time period, $\Gamma_{o,z,t}$, to the state of charge at the end of the prior time period, $\Gamma_{o,z,t-1}$, the charge and discharge decisions in the current time period, $\Pi_{o,z,t}, \Theta_{o,z,t}$, and the self discharge rate for the storage resource (if any), $\eta_{o,z}^{loss}$. The first of these two constraints enforces hydrogen storage inventory balance for interior time steps $(t \in \mathcal{T}^{interior})$, while the second enforces hydrogen storage balance constraint for the initial time step $(t \in \mathcal{T}^{start})$.
->>>>>>> f7106362
 
 ```math
 \begin{equation*}
@@ -81,7 +59,6 @@
 \end{equation*}
 ```
 
-<<<<<<< HEAD
 **Storage inventory level track constraints**
 
 The following constraints apply to all storage resources, $s \in \mathcal{S}$, regardless of whether the charge/discharge capacities are symmetric or asymmetric.
@@ -125,27 +102,6 @@
 	0 &\leq x_{s,z,t}^{\textrm{H,DIS}} \leq U_{s,z,t+\tau^{period}-1}^{\textrm{H,STO}}*\eta_{s,z}^{\textrm{H,DIS}} \quad \forall s \in \mathcal{S}, z \in \mathcal{Z}, t \in \mathcal{T}^{start}
 \end{aligned}
 ```
-=======
-When modeling the entire year as a single chronological period with total number of time steps of $\tau^{period}$, hydrogen storage inventory in the first time step is linked to hydrogen storage inventory at the last time step of the period representing the year. Alternatively, when modeling the entire year with multiple representative periods, this constraint relates hydrogen storage inventory in the first timestep of the representative period with the inventory at the last time step of the representative period, where each representative period is made of $\tau^{period}$ time steps. In this implementation, energy exchange between representative periods is not permitted. When modeling representative time periods, DOLPHYN enables modeling of long duration energy storage which tracks state of charge between representative periods enable energy to be moved throughout the year. If ```LongDurationStorage=1``` and ```OperationWrapping=1```, this function calls ```h2_long_duration_storage()``` in ```h2_long_duration_storage.jl``` to enable this feature.
-
-The next constraint limits the volume of energy stored at any time, $\Gamma_{o,z,t}$, to be less than the installed energy storage capacity, $\Delta^{total, energy}_{o,z}$. Finally, the maximum discharge rate for storage resources, $\Pi_{o,z,t}$, is constrained to be less than the discharge power capacity, $\Omega_{o,z,t}$ or the state of charge at the end of the last period, $\Gamma_{o,z,t-1}$, whichever is lessor.
-
-```math
-\begin{aligned}
-	&  \Gamma_{o,z,t} \leq \Delta^{total, energy}_{o,z} & \quad \forall o \in \mathcal{O}, z \in \mathcal{Z}, t \in \mathcal{T}\\
-	&  \Theta_{o,z,t} \leq \Delta^{total}_{o,z} & \quad \forall o \in \mathcal{O}, z \in \mathcal{Z}, t \in \mathcal{T}\\
-	&  \Theta_{o,z,t} \leq \Gamma_{o,z,t-1} & \quad \forall o \in \mathcal{O}, z \in \mathcal{Z}, t \in \mathcal{T}
-\end{aligned}
-```
-The next constraint limits the rate of charging to the installed storage capacity.
-```math
-\begin{aligned}
-	&  \Pi_{o,z,t} \leq \Delta^{total, charge}_{o,z} & \quad \forall o \in \mathcal{O}^{asym}, z \in \mathcal{Z}, t \in \mathcal{T}
-\end{aligned}
-```
-
-The above constraints are established in ```h2_storage_all()``` in ```h2_storage_all.jl```.
->>>>>>> f7106362
 """
 function h2_storage_all(EP::Model, inputs::Dict, setup::Dict)
     # Setup variables, constraints, and expressions common to all hydrogen storage resources
