"""
DOLPHYN: Decision Optimization for Low-carbon Power and Hydrogen Networks
Copyright (C) 2022,  Massachusetts Institute of Technology
This program is free software; you can redistribute it and/or modify
it under the terms of the GNU General Public License as published by
the Free Software Foundation; either version 2 of the License, or
(at your option) any later version.
This program is distributed in the hope that it will be useful,
but WITHOUT ANY WARRANTY; without even the implied warranty of
MERCHANTABILITY or FITNESS FOR A PARTICULAR PURPOSE.  See the
GNU General Public License for more details.
A complete copy of the GNU General Public License v2 (GPLv2) is available
in LICENSE.txt.  Users uncompressing this from an archive may not have
received this license file.  If not, see <http://www.gnu.org/licenses/>.
"""

<<<<<<< HEAD
using DOLPHYN
using YAML
using LoggingExtras

# Walk into current directory
case_dir = @__DIR__
=======
# Walk into current directory
cd(dirname(@__FILE__))

### Set relevant directory paths
src_path = "../../../src/"

inpath = pwd()


### Load DOLPHYN
println("Loading packages")
push!(LOAD_PATH, src_path)

# Loading settings
using YAML
using LoggingExtras
using DOLPHYN
>>>>>>> a7aa2406

settings_path = joinpath(case_dir, "Settings")
inputs_path = case_dir

# Loading settings
genx_settings = joinpath(settings_path, "genx_settings.yml") #Settings YAML file path for GenX
hsc_settings = joinpath(settings_path, "hsc_settings.yml") #Settings YAML file path for HSC modelgrated model
mysetup_genx = configure_settings(genx_settings) # mysetup dictionary stores GenX-specific parameters
mysetup_hsc = YAML.load(open(hsc_settings)) # mysetup dictionary stores H2 supply chain-specific parameters
global_settings = joinpath(settings_path, "global_model_settings.yml") # Global settings for inte
mysetup_global = YAML.load(open(global_settings)) # mysetup dictionary stores global settings
combined_settings = Dict()
combined_settings = merge(mysetup_hsc, mysetup_genx, mysetup_global) #Merge dictionary - value of common keys will be overwritten by value in global_model_settings

<<<<<<< HEAD
# Start logging
=======
## Update settings by adding default values for various unspecified parameters
mysetup = Dict()
mysetup = configure_settings(combined_settings)

>>>>>>> a7aa2406
global Log = mysetup["Log"]

if Log
    logger = FileLogger(mysetup["LogFile"])
    global_logger(logger)
end

<<<<<<< HEAD
### Load DOLPHYN
println("Loading packages")
# push!(LOAD_PATH, src_path)

TDRpath = joinpath(inputs_path, mysetup["TimeDomainReductionFolder"])
=======
# Activate environment
environment_path = "../../package_activate.jl"
if !occursin("DOLPHYNJulEnv", Base.active_project())
    include(environment_path) #Run this line to activate the Julia virtual environment for GenX; skip it, if the appropriate package versions are installed
end

TDRpath = joinpath(inpath, mysetup["TimeDomainReductionFolder"])
>>>>>>> a7aa2406
if mysetup["TimeDomainReduction"] == 1

    if mysetup["ModelH2"] == 1
        if (!isfile(TDRpath*"/Load_data.csv")) || (!isfile(TDRpath*"/Generators_variability.csv")) || (!isfile(TDRpath*"/Fuels_data.csv")) || (!isfile(TDRpath*"/HSC_generators_variability.csv")) || (!isfile(TDRpath*"/HSC_load_data.csv"))
            print_and_log("Clustering Time Series Data...")
            cluster_inputs(inputs_path, settings_path, mysetup)
        else
            print_and_log("Time Series Data Already Clustered.")
        end
    else
        if (!isfile(TDRpath*"/Load_data.csv")) || (!isfile(TDRpath*"/Generators_variability.csv")) || (!isfile(TDRpath*"/Fuels_data.csv"))
            print_and_log("Clustering Time Series Data...")
            cluster_inputs(inputs_path, settings_path, mysetup)
        else
            print_and_log("Time Series Data Already Clustered.")
        end
    end

end

# ### Configure solver
print_and_log("Configuring Solver")
OPTIMIZER = configure_solver(mysetup["Solver"], settings_path)

# #### Running a case

# ### Load inputs
# print_and_log("Loading Inputs")
 myinputs = Dict() # myinputs dictionary will store read-in data and computed parameters
 myinputs = load_inputs(mysetup, inputs_path)

# ### Load H2 inputs if modeling the hydrogen supply chain
if mysetup["ModelH2"] == 1
    myinputs = load_h2_inputs(myinputs, mysetup, inputs_path)
end

# ### Generate model
# print_and_log("Generating the Optimization Model")
EP = generate_model(mysetup, myinputs, OPTIMIZER)

### Solve model
print_and_log("Solving Model")
EP, solve_time = solve_model(EP, mysetup)
myinputs["solve_time"] = solve_time # Store the model solve time in myinputs

### Write power system output

print_and_log("Writing Output")
outpath = "$inputs_path/Results"
outpath=write_outputs(EP, outpath, mysetup, myinputs)

# Write hydrogen supply chain outputs
outpath_H2 = "$outpath/Results_HSC"
if mysetup["ModelH2"] == 1
    write_HSC_outputs(EP, outpath_H2, mysetup, myinputs)
end

# Write combined_settings that was used to solve the model file to help with troubleshooting
YAML.write_file(joinpath(settings_path,"combined_settings_output.yml"), mysetup)<|MERGE_RESOLUTION|>--- conflicted
+++ resolved
@@ -14,16 +14,15 @@
 received this license file.  If not, see <http://www.gnu.org/licenses/>.
 """
 
-<<<<<<< HEAD
 using DOLPHYN
 using YAML
 using LoggingExtras
 
 # Walk into current directory
 case_dir = @__DIR__
-=======
-# Walk into current directory
-cd(dirname(@__FILE__))
+
+settings_path = joinpath(case_dir, "Settings")
+inputs_path = case_dir
 
 ### Set relevant directory paths
 src_path = "../../../src/"
@@ -36,15 +35,6 @@
 push!(LOAD_PATH, src_path)
 
 # Loading settings
-using YAML
-using LoggingExtras
-using DOLPHYN
->>>>>>> a7aa2406
-
-settings_path = joinpath(case_dir, "Settings")
-inputs_path = case_dir
-
-# Loading settings
 genx_settings = joinpath(settings_path, "genx_settings.yml") #Settings YAML file path for GenX
 hsc_settings = joinpath(settings_path, "hsc_settings.yml") #Settings YAML file path for HSC modelgrated model
 mysetup_genx = configure_settings(genx_settings) # mysetup dictionary stores GenX-specific parameters
@@ -54,14 +44,7 @@
 combined_settings = Dict()
 combined_settings = merge(mysetup_hsc, mysetup_genx, mysetup_global) #Merge dictionary - value of common keys will be overwritten by value in global_model_settings
 
-<<<<<<< HEAD
 # Start logging
-=======
-## Update settings by adding default values for various unspecified parameters
-mysetup = Dict()
-mysetup = configure_settings(combined_settings)
-
->>>>>>> a7aa2406
 global Log = mysetup["Log"]
 
 if Log
@@ -69,21 +52,11 @@
     global_logger(logger)
 end
 
-<<<<<<< HEAD
 ### Load DOLPHYN
 println("Loading packages")
 # push!(LOAD_PATH, src_path)
 
 TDRpath = joinpath(inputs_path, mysetup["TimeDomainReductionFolder"])
-=======
-# Activate environment
-environment_path = "../../package_activate.jl"
-if !occursin("DOLPHYNJulEnv", Base.active_project())
-    include(environment_path) #Run this line to activate the Julia virtual environment for GenX; skip it, if the appropriate package versions are installed
-end
-
-TDRpath = joinpath(inpath, mysetup["TimeDomainReductionFolder"])
->>>>>>> a7aa2406
 if mysetup["TimeDomainReduction"] == 1
 
     if mysetup["ModelH2"] == 1
